import time
import struct
import spidev
import RPi.GPIO as GPIO

<<<<<<< HEAD
__version__ = '0.0.1'

=======

__version__ = '0.0.1'


>>>>>>> 1872043c
WAIT = -1

BG_CS_FRONT_BCM = 7
BG_CS_BACK_BCM = 8

REG_ID = 0x00
REG_DATA_READY = 0x02
REG_MOTION_BURST = 0x16
REG_POWER_UP_RESET = 0x3a
REG_ORIENTATION = 0x5b


class PMW3901():
    def __init__(self, spi_port=0, spi_cs=1, spi_cs_gpio=BG_CS_FRONT_BCM):
        self.spi_cs_gpio = spi_cs_gpio
        self.spi_dev = spidev.SpiDev()
        self.spi_dev.open(spi_port, spi_cs)
        self.spi_dev.max_speed_hz = 400000
        self.spi_dev.no_cs = True

        GPIO.setwarnings(False)
        GPIO.setmode(GPIO.BCM)
        GPIO.setup(self.spi_cs_gpio, GPIO.OUT)

        GPIO.output(self.spi_cs_gpio, 0)
        time.sleep(0.05)
        GPIO.output(self.spi_cs_gpio, 1)

        self._write(REG_POWER_UP_RESET, 0x5a)
        time.sleep(0.02)
        for offset in range(5):
            self._read(REG_DATA_READY + offset)

        self._secret_sauce()

        product_id, revision = self.get_id()
        if product_id != 0x49 or revision != 0x00:
            raise RuntimeError("Invalid Product ID or Revision for PMW3901: 0x{:02x}/0x{:02x}".format(product_id, revision))
        # print("Product ID: {}".format(ID.get_product_id()))
        # print("Revision: {}".format(ID.get_revision_id()))

    def get_id(self):
        """Get chip ID and revision from PMW3901."""
        return self._read(REG_ID, 2)

    def set_rotation(self, degrees=0):
        """Set orientation of PMW3901 in increments of 90 degrees.

        :param degrees: rotation in multiple of 90 degrees

        """
        if degrees == 0:
            self.set_orientation(invert_x=True, invert_y=True, swap_xy=True)
        elif degrees == 90:
            self.set_orientation(invert_x=False, invert_y=True, swap_xy=False)
        elif degrees == 180:
            self.set_orientation(invert_x=False, invert_y=False, swap_xy=True)
        elif degrees == 270:
            self.set_orientation(invert_x=True, invert_y=False, swap_xy=False)
        else:
            raise TypeError("Degrees must be one of 0, 90, 180 or 270")

    def set_orientation(self, invert_x=True, invert_y=True, swap_xy=True):
        """Set orientation of PMW3901 manually.

        Swapping is performed before flipping.

        :param invert_x: invert the X axis
        :param invert_y: invert the Y axis
        :param swap_xy: swap the X/Y axes

        """
        value = 0
        if swap_xy:
            value |= 0b10000000
        if invert_y:
            value |= 0b01000000
        if invert_x:
            value |= 0b00100000
        self._write(REG_ORIENTATION, value)

    def get_motion(self, timeout=5):
        """Get motion data from PMW3901 using burst read.

        Reads 12 bytes sequentially from the PMW3901 and validates
        motion data against the SQUAL and Shutter_Upper values.

        Returns Delta X and Delta Y indicating 2d flow direction
        and magnitude.

        :param timeout: Timeout in seconds

        """
        t_start = time.time()
        while time.time() - t_start < timeout:
            GPIO.output(self.spi_cs_gpio, 0)
            data = self.spi_dev.xfer2([REG_MOTION_BURST] + [0 for x in range(12)])
            GPIO.output(self.spi_cs_gpio, 1)
            (_, dr, obs,
             x, y, quality,
             raw_sum, raw_max, raw_min,
             shutter_upper,
             shutter_lower) = struct.unpack("<BBBhhBBBBBB", bytearray(data))

            if dr & 0b10000000 and not (quality < 0x19 and shutter_upper == 0x1f):
                return x, y

            time.sleep(0.01)

        raise RuntimeError("Timed out waiting for motion data.")

    def get_motion_slow(self, timeout=5):
        """Get motion data from PMW3901.

        Returns Delta X and Delta Y indicating 2d flow direction
        and magnitude.

        :param timeout: Timeout in seconds

        """
        t_start = time.time()
        while time.time() - t_start < timeout:
            data = self._read(REG_DATA_READY, 5)
            dr, x, y = struct.unpack("<Bhh", bytearray(data))
            if dr & 0b10000000:
                return x, y
            time.sleep(0.001)

        raise RuntimeError("Timed out waiting for motion data.")

    def _write(self, register, value):
        GPIO.output(self.spi_cs_gpio, 0)
        self.spi_dev.xfer2([register | 0x80, value])
        GPIO.output(self.spi_cs_gpio, 1)

    def _read(self, register, length=1):
        result = []
        for x in range(length):
            GPIO.output(self.spi_cs_gpio, 0)
            value = self.spi_dev.xfer2([register + x, 0])
            GPIO.output(self.spi_cs_gpio, 1)
            result.append(value[1])

        if length == 1:
            return result[0]
        else:
            return result

    def _bulk_write(self, data):
        for x in range(0, len(data), 2):
            register, value = data[x:x + 2]
            if register == WAIT:
                # print("Sleeping for: {:02d}ms".format(value))
                time.sleep(value / 1000)
            else:
                # print("Writing: {:02x} to {:02x}".format(register, value))
                self._write(register, value)

    def _secret_sauce(self):
        """Write the secret sauce registers.

        Don't ask what these do, the datasheet refuses to explain.

        They are some proprietary calibration magic.

        """
        self._bulk_write([
            0x7f, 0x00,
            0x55, 0x01,
            0x50, 0x07,

            0x7f, 0x0e,
            0x43, 0x10
        ])
        if self._read(0x67) & 0b10000000:
            self._write(0x48, 0x04)
        else:
            self._write(0x48, 0x02)
        self._bulk_write([
            0x7f, 0x00,
            0x51, 0x7b,

            0x50, 0x00,
            0x55, 0x00,
            0x7f, 0x0E
        ])
        if self._read(0x73) == 0x00:
            c1 = self._read(0x70)
            c2 = self._read(0x71)
            if c1 <= 28:
                c1 += 14
            if c1 > 28:
                c1 += 11
            c1 = max(0, min(0x3F, c1))
            c2 = (c2 * 45) // 100
            self._bulk_write([
                0x7f, 0x00,
                0x61, 0xad,
                0x51, 0x70,
                0x7f, 0x0e
            ])
            self._write(0x70, c1)
            self._write(0x71, c2)
        self._bulk_write([
            0x7f, 0x00,
            0x61, 0xad,
            0x7f, 0x03,
            0x40, 0x00,
            0x7f, 0x05,

            0x41, 0xb3,
            0x43, 0xf1,
            0x45, 0x14,
            0x5b, 0x32,
            0x5f, 0x34,
            0x7b, 0x08,
            0x7f, 0x06,
            0x44, 0x1b,
            0x40, 0xbf,
            0x4e, 0x3f,
            0x7f, 0x08,
            0x65, 0x20,
            0x6a, 0x18,

            0x7f, 0x09,
            0x4f, 0xaf,
            0x5f, 0x40,
            0x48, 0x80,
            0x49, 0x80,

            0x57, 0x77,
            0x60, 0x78,
            0x61, 0x78,
            0x62, 0x08,
            0x63, 0x50,
            0x7f, 0x0a,
            0x45, 0x60,
            0x7f, 0x00,
            0x4d, 0x11,

            0x55, 0x80,
            0x74, 0x21,
            0x75, 0x1f,
            0x4a, 0x78,
            0x4b, 0x78,

            0x44, 0x08,
            0x45, 0x50,
            0x64, 0xff,
            0x65, 0x1f,
            0x7f, 0x14,
            0x65, 0x67,
            0x66, 0x08,
            0x63, 0x70,
            0x7f, 0x15,
            0x48, 0x48,
            0x7f, 0x07,
            0x41, 0x0d,
            0x43, 0x14,

            0x4b, 0x0e,
            0x45, 0x0f,
            0x44, 0x42,
            0x4c, 0x80,
            0x7f, 0x10,

            0x5b, 0x02,
            0x7f, 0x07,
            0x40, 0x41,
            0x70, 0x00,
            WAIT, 0x0A,  # Sleep for 10ms

            0x32, 0x44,
            0x7f, 0x07,
            0x40, 0x40,
            0x7f, 0x06,
            0x62, 0xf0,
            0x63, 0x00,
            0x7f, 0x0d,
            0x48, 0xc0,
            0x6f, 0xd5,
            0x7f, 0x00,

            0x5b, 0xa0,
            0x4e, 0xa8,
            0x5a, 0x50,
            0x40, 0x80,
            WAIT, 0xF0,

            0x7f, 0x14,  # Enable LED_N pulsing
            0x6f, 0x1c,
            0x7f, 0x00
        ])


if __name__ == "__main__":
    import argparse
    parser = argparse.ArgumentParser()
    parser.add_argument('--rotation', type=int,
                        default=0, choices=[0, 90, 180, 270],
                        help='Rotation of sensor in degrees.', )
    args = parser.parse_args()
    flo = PMW3901(spi_port=0, spi_cs=1, spi_cs_gpio=BG_CS_FRONT_BCM)
    flo.set_rotation(args.rotation)
    tx = 0
    ty = 0
    try:
        while True:
            try:
                x, y = flo.get_motion()
            except RuntimeError:
                continue
            tx += x
            ty += y
            print("Motion: {:03d} {:03d} x: {:03d} y {:03d}".format(x, y, tx, ty))
            time.sleep(0.01)
    except KeyboardInterrupt:
        pass<|MERGE_RESOLUTION|>--- conflicted
+++ resolved
@@ -3,15 +3,8 @@
 import spidev
 import RPi.GPIO as GPIO
 
-<<<<<<< HEAD
 __version__ = '0.0.1'
 
-=======
-
-__version__ = '0.0.1'
-
-
->>>>>>> 1872043c
 WAIT = -1
 
 BG_CS_FRONT_BCM = 7
